#!/usr/bin/env python
#
# Author: Qiming Sun <osirpt.sun@gmail.com>
#

'''
Density fitting

Divide the 3-center Coulomb integrals to two parts.  Compute the local
part in real space, long range part in reciprocal space.

Note when diffuse functions are used in fitting basis, it is easy to cause
linear dependence (non-positive definite) issue under PBC.

Ref:
'''

import time
import copy
import tempfile
import ctypes
import numpy
import h5py
import scipy.linalg
from pyscf import lib
from pyscf import gto
from pyscf.lib import logger
from pyscf.df.outcore import _guess_shell_ranges
from pyscf.pbc.df import outcore
from pyscf.pbc.df import ft_ao
from pyscf.pbc.df import aft
from pyscf.pbc.df import df_jk
from pyscf.pbc.df import df_ao2mo
from pyscf.pbc.df.df_jk import zdotCN, is_zero, gamma_point
from pyscf.pbc.df.aft import estimate_eta, get_nuc

def make_modrho_basis(cell, auxbasis=None, drop_eta=1.):
    auxcell = copy.copy(cell)
    if auxbasis is None:
<<<<<<< HEAD
        auxbasis = 'weight+etb'
=======
        auxbasis = 'weigend+etb'
>>>>>>> a46a6742
    if isinstance(auxbasis, str):
        uniq_atoms = set([a[0] for a in cell._atom])
        _basis = auxcell.format_basis(dict([(a, auxbasis) for a in uniq_atoms]))
    else:
        _basis = auxcell.format_basis(auxbasis)
    auxcell._basis = _basis
    auxcell._atm, auxcell._bas, auxcell._env = \
            auxcell.make_env(cell._atom, auxcell._basis, cell._env[:gto.PTR_ENV_START])

# Note libcint library will multiply the norm of the integration over spheric
# part sqrt(4pi) to the basis.
    half_sph_norm = numpy.sqrt(.25/numpy.pi)
    steep_shls = []
    ndrop = 0
    for ib in range(len(auxcell._bas)):
        l = auxcell.bas_angular(ib)
        np = auxcell.bas_nprim(ib)
        nc = auxcell.bas_nctr(ib)
        es = auxcell.bas_exp(ib)
        ptr = auxcell._bas[ib,gto.PTR_COEFF]
        cs = auxcell._env[ptr:ptr+np*nc].reshape(nc,np).T

        if numpy.any(es < drop_eta):
            cs = cs[es>=drop_eta]
            es = es[es>=drop_eta]
            np, ndrop = len(es), ndrop+np-len(es)
            pe = auxcell._bas[ib,gto.PTR_EXP]
            auxcell._bas[ib,gto.NPRIM_OF] = np
            auxcell._env[pe:pe+np] = es

        if np > 0:
# int1 is the multipole value. l*2+2 is due to the radial part integral
# \int (r^l e^{-ar^2} * Y_{lm}) (r^l Y_{lm}) r^2 dr d\Omega
            int1 = gto.mole._gaussian_int(l*2+2, es)
            s = numpy.einsum('pi,p->i', cs, int1)
# The auxiliary basis normalization factor is not a must for density expansion.
# half_sph_norm here to normalize the monopole (charge).  This convention can
# simplify the formulism of \int \bar{\rho}, see function auxbar.
            cs = numpy.einsum('pi,i->pi', cs, half_sph_norm/s)
            auxcell._env[ptr:ptr+np*nc] = cs.T.reshape(-1)
            steep_shls.append(ib)

    auxcell._bas = numpy.asarray(auxcell._bas[steep_shls], order='C')
    auxcell._built = True
    logger.debug(cell, 'Drop %d primitive fitting functions', ndrop)
    logger.debug(cell, 'make aux basis, num shells = %d, num cGTOs = %d',
                 auxcell.nbas, auxcell.nao_nr())
    return auxcell

def make_modchg_basis(auxcell, smooth_eta, l_max=3):
# * chgcell defines smooth gaussian functions for each angular momentum for
#   auxcell. The smooth functions may be used to carry the charge
    chgcell = copy.copy(auxcell)  # smooth model density for coulomb integral to carry charge
    half_sph_norm = .5/numpy.sqrt(numpy.pi)
    chg_bas = []
    chg_env = [smooth_eta]
    ptr_eta = auxcell._env.size
    ptr = ptr_eta + 1
    for ia in range(auxcell.natm):
        for l in set(auxcell._bas[auxcell._bas[:,gto.ATOM_OF]==ia, gto.ANG_OF]):
            if l <= l_max:
                norm = half_sph_norm/gto.mole._gaussian_int(l*2+2, smooth_eta)
                chg_bas.append([ia, l, 1, 1, 0, ptr_eta, ptr, 0])
                chg_env.append(norm)
                ptr += 1

    chgcell._atm = auxcell._atm
    chgcell._bas = numpy.asarray(chg_bas, dtype=numpy.int32).reshape(-1,gto.BAS_SLOTS)
    chgcell._env = numpy.hstack((auxcell._env, chg_env))
    chgcell._built = True
    logger.debug1(auxcell, 'make smooth basis, num shells = %d, num cGTOs = %d',
                  chgcell.nbas, chgcell.nao_nr())
    return chgcell

# kpti == kptj: s2 symmetry
# kpti == kptj == 0 (gamma point): real
def _make_j3c(mydf, cell, auxcell, kptij_lst):
    t1 = (time.clock(), time.time())
    log = logger.Logger(mydf.stdout, mydf.verbose)
    max_memory = max(2000, mydf.max_memory-lib.current_memory()[0])
    fused_cell, fuse = fuse_auxcell(mydf, auxcell)
    outcore.aux_e2(cell, fused_cell, mydf._cderi, 'cint3c2e_sph',
                   kptij_lst=kptij_lst, dataname='j3c', max_memory=max_memory)
    t1 = log.timer_debug1('3c2e', *t1)

    nao = cell.nao_nr()
    naux = auxcell.nao_nr()
    gs = mydf.gs
    Gv, Gvbase, kws = cell.get_Gv_weights(gs)
    b = cell.reciprocal_vectors()
    gxyz = lib.cartesian_prod([numpy.arange(len(x)) for x in Gvbase])
    ngs = gxyz.shape[0]

    kptis = kptij_lst[:,0]
    kptjs = kptij_lst[:,1]
    kpt_ji = kptjs - kptis
    uniq_kpts, uniq_index, uniq_inverse = unique(kpt_ji)
    # j2c ~ (-kpt_ji | kpt_ji)
    j2c = fused_cell.pbc_intor('cint2c2e_sph', hermi=1, kpts=uniq_kpts)
    kLRs = []
    kLIs = []

# An alternative method to evalute j2c
#    chgcell = make_modchg_basis(auxcell, mydf.eta)
#    for k, kpt in enumerate(uniq_kpts):
#        aoaux = ft_ao.ft_ao(chgcell, Gv, None, b, gxyz, Gvbase, kpt).T
#        coulG = numpy.sqrt(mydf.weighted_coulG(kpt, False, gs))
#        LkR = aoaux.real * coulG
#        LkI = aoaux.imag * coulG
#        j2caux = numpy.zeros_like(j2c[k])
#        j2caux[naux:,naux:] = j2c[naux:,naux:]
#        if is_zero(kpt):  # kpti == kptj
#            j2caux[naux:,naux:] -= lib.ddot(LkR, LkR.T)
#            j2caux[naux:,naux:] -= lib.ddot(LkI, LkI.T)
#            j2c[k] = j2c[k][:naux,:naux] - fuse(fuse(j2caux.T).T)
#            vbar = fuse(mydf.auxbar(fused_cell))
#            s = (vbar != 0).astype(numpy.double)
#            j2c[k] -= numpy.einsum('i,j->ij', vbar, s)
#            j2c[k] -= numpy.einsum('i,j->ij', s, vbar)
#        else:
#            j2cR, j2cI = zdotCN(LkR, LkI, LkR.T, LkI.T)
#            j2caux[naux:,naux:] -= j2cR + j2cI * 1j
#            j2c[k] = j2c[k][:naux,:naux] - fuse(fuse(j2caux.T).T)
#        #j2c[k] = fuse(fuse(j2c[k]).T).T.copy()
#        try:
#            j2c[k] = scipy.linalg.cholesky(fuse(fuse(j2c[k]).T).T, lower=True)
#        except scipy.linalg.LinAlgError as e:
#            msg =('===================================\n'
#                  'J-metric not positive definite.\n'
#                  'It is likely that gs is not enough.\n'
#                  '===================================')
#            log.error(msg)
#            raise scipy.linalg.LinAlgError('\n'.join([e.message, msg]))
#        kLR = LkR.T
#        kLI = LkI.T
#        if not kLR.flags.c_contiguous: kLR = lib.transpose(LkR)
#        if not kLI.flags.c_contiguous: kLI = lib.transpose(LkI)
#        kLR *= coulG.reshape(-1,1)
#        kLI *= coulG.reshape(-1,1)
#        kLRs.append(kLR)
#        kLIs.append(kLI)
#        aoaux = LkR = LkI = kLR = kLI = coulG = None

    for k, kpt in enumerate(uniq_kpts):
        aoaux = ft_ao.ft_ao(fused_cell, Gv, None, b, gxyz, Gvbase, kpt).T
        coulG = numpy.sqrt(mydf.weighted_coulG(kpt, False, gs))
        LkR = aoaux.real * coulG
        LkI = aoaux.imag * coulG

        if is_zero(kpt):  # kpti == kptj
            j2c[k][naux:] -= lib.ddot(LkR[naux:], LkR.T)
            j2c[k][naux:] -= lib.ddot(LkI[naux:], LkI.T)
            j2c[k][:naux,naux:] = j2c[k][naux:,:naux].T
        else:
            j2cR, j2cI = zdotCN(LkR[naux:], LkI[naux:], LkR.T, LkI.T)
            j2c[k][naux:] -= j2cR + j2cI * 1j
            j2c[k][:naux,naux:] = j2c[k][naux:,:naux].T.conj()

        try:
            j2c[k] = scipy.linalg.cholesky(fuse(fuse(j2c[k]).T).T, lower=True)
        except scipy.linalg.LinAlgError as e:
            msg =('===================================\n'
                  'J-metric not positive definite.\n'
                  'It is likely that gs is not enough.\n'
                  '===================================')
            log.error(msg)
            raise scipy.linalg.LinAlgError('\n'.join([e.message, msg]))
        kLR = LkR[naux:].T
        kLI = LkI[naux:].T
        if not kLR.flags.c_contiguous: kLR = lib.transpose(LkR[naux:])
        if not kLI.flags.c_contiguous: kLI = lib.transpose(LkI[naux:])
        kLR *= coulG.reshape(-1,1)
        kLI *= coulG.reshape(-1,1)
        kLRs.append(kLR)
        kLIs.append(kLI)
        aoaux = LkR = LkI = kLR = kLI = coulG = None

    feri = h5py.File(mydf._cderi)

    def make_kpt(uniq_kptji_id):  # kpt = kptj - kpti
        kpt = uniq_kpts[uniq_kptji_id]
        log.debug1('kpt = %s', kpt)
        adapted_ji_idx = numpy.where(uniq_inverse == uniq_kptji_id)[0]
        adapted_kptjs = kptjs[adapted_ji_idx]
        nkptj = len(adapted_kptjs)
        log.debug1('adapted_ji_idx = %s', adapted_ji_idx)
        kLR = kLRs[uniq_kptji_id]
        kLI = kLIs[uniq_kptji_id]

        if is_zero(kpt):  # kpti == kptj
            aosym = 's2'
            nao_pair = nao*(nao+1)//2

            vbar = fuse(mydf.auxbar(fused_cell))
            ovlp = cell.pbc_intor('cint1e_ovlp_sph', hermi=1, kpts=adapted_kptjs)
            for k, ji in enumerate(adapted_ji_idx):
                ovlp[k] = lib.pack_tril(ovlp[k])
        else:
            aosym = 's1'
            nao_pair = nao**2

        mem_now = lib.current_memory()[0]
        log.debug2('memory = %s', mem_now)
        max_memory = max(2000, mydf.max_memory-mem_now)
        # nkptj for 3c-coulomb arrays plus 1 Lpq array
        buflen = min(max(int(max_memory*.6*1e6/16/naux/(nkptj+1)), 1), nao_pair)
        shranges = _guess_shell_ranges(cell, buflen, aosym)
        buflen = max([x[2] for x in shranges])
        # +1 for a pqkbuf
        if aosym == 's2':
            Gblksize = max(16, int(max_memory*.2*1e6/16/buflen/(nkptj+1)))
        else:
            Gblksize = max(16, int(max_memory*.4*1e6/16/buflen/(nkptj+1)))
        Gblksize = min(Gblksize, ngs, 16384)
        pqkRbuf = numpy.empty(buflen*Gblksize)
        pqkIbuf = numpy.empty(buflen*Gblksize)
        # buf for ft_aopair
        buf = numpy.zeros((nkptj,buflen*Gblksize), dtype=numpy.complex128)

        col1 = 0
        for istep, sh_range in enumerate(shranges):
            log.debug1('int3c2e [%d/%d], AO [%d:%d], ncol = %d', \
                       istep+1, len(shranges), *sh_range)
            bstart, bend, ncol = sh_range
            col0, col1 = col1, col1+ncol
            j3cR = []
            j3cI = []
            for k, idx in enumerate(adapted_ji_idx):
                v = numpy.asarray(feri['j3c/%d'%idx][:,col0:col1])
                if is_zero(kpt):
                    for i, c in enumerate(vbar):
                        if c != 0:
                            v[i] -= c * ovlp[k][col0:col1]
                j3cR.append(numpy.asarray(v.real, order='C'))
                if is_zero(kpt) and gamma_point(adapted_kptjs[k]):
                    j3cI.append(None)
                else:
                    j3cI.append(numpy.asarray(v.imag, order='C'))
            v = None

            if aosym == 's2':
                shls_slice = (bstart, bend, 0, bend)
                for p0, p1 in lib.prange(0, ngs, Gblksize):
                    ft_ao._ft_aopair_kpts(cell, Gv[p0:p1], shls_slice, aosym,
                                          b, gxyz[p0:p1], Gvbase, kpt,
                                          adapted_kptjs, out=buf)
                    nG = p1 - p0
                    for k, ji in enumerate(adapted_ji_idx):
                        aoao = numpy.ndarray((nG,ncol), dtype=numpy.complex128,
                                             order='F', buffer=buf[k])
                        pqkR = numpy.ndarray((ncol,nG), buffer=pqkRbuf)
                        pqkI = numpy.ndarray((ncol,nG), buffer=pqkIbuf)
                        pqkR[:] = aoao.real.T
                        pqkI[:] = aoao.imag.T
                        aoao[:] = 0
                        lib.dot(kLR[p0:p1].T, pqkR.T, -1, j3cR[k][naux:], 1)
                        lib.dot(kLI[p0:p1].T, pqkI.T, -1, j3cR[k][naux:], 1)
                        if not (is_zero(kpt) and gamma_point(adapted_kptjs[k])):
                            lib.dot(kLR[p0:p1].T, pqkI.T, -1, j3cI[k][naux:], 1)
                            lib.dot(kLI[p0:p1].T, pqkR.T,  1, j3cI[k][naux:], 1)
            else:
                shls_slice = (bstart, bend, 0, cell.nbas)
                ni = ncol // nao
                for p0, p1 in lib.prange(0, ngs, Gblksize):
                    ft_ao._ft_aopair_kpts(cell, Gv[p0:p1], shls_slice, aosym,
                                          b, gxyz[p0:p1], Gvbase, kpt,
                                          adapted_kptjs, out=buf)
                    nG = p1 - p0
                    for k, ji in enumerate(adapted_ji_idx):
                        aoao = numpy.ndarray((nG,ni,nao), dtype=numpy.complex128,
                                             order='F', buffer=buf[k])
                        pqkR = numpy.ndarray((ni,nao,nG), buffer=pqkRbuf)
                        pqkI = numpy.ndarray((ni,nao,nG), buffer=pqkIbuf)
                        pqkR[:] = aoao.real.transpose(1,2,0)
                        pqkI[:] = aoao.imag.transpose(1,2,0)
                        aoao[:] = 0
                        pqkR = pqkR.reshape(-1,nG)
                        pqkI = pqkI.reshape(-1,nG)
                        zdotCN(kLR[p0:p1].T, kLI[p0:p1].T, pqkR.T, pqkI.T,
                               -1, j3cR[k][naux:], j3cI[k][naux:], 1)

            for k, ji in enumerate(adapted_ji_idx):
                if is_zero(kpt) and gamma_point(adapted_kptjs[k]):
                    v = fuse(j3cR[k])
                else:
                    v = fuse(j3cR[k] + j3cI[k] * 1j)

                v = scipy.linalg.solve_triangular(j2c[uniq_kptji_id], v,
                                                  lower=True, overwrite_b=True)
                feri['j3c/%d'%ji][:naux,col0:col1] = v

    for k, kpt in enumerate(uniq_kpts):
        make_kpt(k)

    for k, kptij in enumerate(kptij_lst):
        v = feri['j3c/%d'%k][:naux]
        del(feri['j3c/%d'%k])
        feri['j3c/%d'%k] = v

    feri.close()


class DF(aft.AFTDF):
    '''Gaussian and planewaves mixed density fitting
    '''
    def __init__(self, cell, kpts=numpy.zeros((1,3))):
        self.cell = cell
        self.stdout = cell.stdout
        self.verbose = cell.verbose
        self.max_memory = cell.max_memory

        self.kpts = kpts  # default is gamma point
        self.gs = cell.gs
        self.auxbasis = None
        self.eta = estimate_eta(cell)

# Not input options
        self.exxdiv = None  # to mimic KRHF/KUHF object in function get_coulG
        self.auxcell = None
        self.blockdim = 256
        self._j_only = False
        self._cderi_file = tempfile.NamedTemporaryFile(dir=lib.param.TMPDIR)
        self._cderi = None
        self._keys = set(self.__dict__.keys())

    def dump_flags(self):
        log = logger.Logger(self.stdout, self.verbose)
        logger.info(self, '\n')
        logger.info(self, '******** %s flags ********', self.__class__)
        logger.info(self, 'gs = %s', self.gs)
        logger.info(self, 'auxbasis = %s', self.auxbasis)
        logger.info(self, 'eta = %s', self.eta)
        if isinstance(self._cderi, str):
            logger.info(self, '_cderi = %s', self._cderi)
        else:
            logger.info(self, '_cderi = %s', self._cderi_file.name)
        logger.info(self, 'len(kpts) = %d', len(self.kpts))
        logger.debug1(self, '    kpts = %s', self.kpts)

    def build(self, j_only=False, with_j3c=True):
        self.dump_flags()

        self.auxcell = make_modrho_basis(self.cell, self.auxbasis, self.eta)

        self._j_only = j_only
        if j_only:
            kptij_lst = numpy.hstack((self.kpts,self.kpts)).reshape(-1,2,3)
        else:
            kptij_lst = [(ki, self.kpts[j])
                         for i, ki in enumerate(self.kpts) for j in range(i+1)]
            kptij_lst = numpy.asarray(kptij_lst)

        if not isinstance(self._cderi, str):
            if isinstance(self._cderi_file, str):
                self._cderi = self._cderi_file
            else:
                self._cderi = self._cderi_file.name

        if with_j3c:
            t1 = (time.clock(), time.time())
            self._make_j3c(self.cell, self.auxcell, kptij_lst)
            t1 = logger.timer_debug1(self, 'j3c', *t1)
        return self

    _make_j3c = _make_j3c

    def auxbar(self, fused_cell=None):
        '''
        Potential average = \sum_L V_L*Lpq

        The coulomb energy is computed with chargeless density
        \int (rho-C) V,  C = (\int rho) / vol = Tr(gamma,S)/vol
        It is equivalent to removing the averaged potential from the short range V
        vs = vs - (\int V)/vol * S
        '''
        if fused_cell is None:
            fused_cell, fuse = fuse_auxcell(self, self.auxcell)
        aux_loc = fused_cell.ao_loc_nr()
        vbar = numpy.zeros(aux_loc[-1])
        if fused_cell.dimension != 3:
            return vbar

        half_sph_norm = .5/numpy.sqrt(numpy.pi)
        for i in range(fused_cell.nbas):
            l = fused_cell.bas_angular(i)
            if l == 0:
                es = fused_cell.bas_exp(i)
                if es.size == 1:
                    vbar[aux_loc[i]] = -1/es[0]
                else:
# Remove the normalization to get the primitive contraction coeffcients
                    norms = half_sph_norm/gto.mole._gaussian_int(2, es)
                    cs = numpy.einsum('i,ij->ij', 1/norms, fused_cell._libcint_ctr_coeff(i))
                    vbar[aux_loc[i]:aux_loc[i+1]] = numpy.einsum('in,i->n', cs, -1/es)
        vbar *= numpy.pi/fused_cell.vol
        return vbar

    def sr_loop(self, kpti_kptj=numpy.zeros((2,3)), max_memory=2000,
                compact=True, blksize=None):
        '''Short range part'''
        kpti, kptj = kpti_kptj
        unpack = is_zero(kpti-kptj) and not compact
        is_real = is_zero(kpti_kptj)
        nao = self.cell.nao_nr()
        if blksize is None:
            if is_real:
                if unpack:
                    blksize = max_memory*1e6/8/(nao*(nao+1)//2+nao**2)
                else:
                    blksize = max_memory*1e6/8/(nao*(nao+1))
            else:
                blksize = max_memory*1e6/16/(nao**2*2)
            blksize = max(16, min(int(blksize), self.blockdim))
            logger.debug3(self, 'max_memory %d MB, blksize %d', max_memory, blksize)

        if unpack:
            buf = numpy.empty((blksize,nao*(nao+1)//2))
        def load(Lpq, b0, b1, bufR, bufI):
            Lpq = numpy.asarray(Lpq[b0:b1])
            if is_real:
                if unpack:
                    LpqR = lib.unpack_tril(Lpq, out=bufR).reshape(-1,nao**2)
                else:
                    LpqR = Lpq
                LpqI = numpy.zeros_like(LpqR)
            else:
                shape = Lpq.shape
                if unpack:
                    tmp = numpy.ndarray(shape, buffer=buf)
                    tmp[:] = Lpq.real
                    LpqR = lib.unpack_tril(tmp, out=bufR).reshape(-1,nao**2)
                    tmp[:] = Lpq.imag
                    LpqI = lib.unpack_tril(tmp, lib.ANTIHERMI, out=bufI).reshape(-1,nao**2)
                else:
                    LpqR = numpy.ndarray(shape, buffer=bufR)
                    LpqR[:] = Lpq.real
                    LpqI = numpy.ndarray(shape, buffer=bufI)
                    LpqI[:] = Lpq.imag
            return LpqR, LpqI

        LpqR = LpqI = None
        with _load3c(self._cderi, 'j3c', kpti_kptj) as j3c:
            naux = j3c.shape[0]
            for b0, b1 in lib.prange(0, naux, blksize):
                LpqR, LpqI = load(j3c, b0, b1, LpqR, LpqI)
                yield LpqR, LpqI

    def get_jk(self, dm, hermi=1, kpts=None, kpt_band=None,
               with_j=True, with_k=True, exxdiv='ewald'):
        if kpts is None:
            if numpy.all(self.kpts == 0):
                # Gamma-point calculation by default
                kpts = numpy.zeros(3)
            else:
                kpts = self.kpts
        kpts = numpy.asarray(kpts)

        if kpts.shape == (3,):
            return df_jk.get_jk(self, dm, hermi, kpts, kpt_band, with_j,
                                with_k, exxdiv)

        vj = vk = None
        if with_k:
            vk = df_jk.get_k_kpts(self, dm, hermi, kpts, kpt_band, exxdiv)
        if with_j:
            vj = df_jk.get_j_kpts(self, dm, hermi, kpts, kpt_band)
        return vj, vk

    get_eri = get_ao_eri = df_ao2mo.get_eri
    ao2mo = get_mo_eri = df_ao2mo.general

    def update_mp(self):
        pass

    def update_cc(self):
        pass

    def update(self):
        pass

################################################################################
# With this function to mimic the molecular DF.loop function, the pbc gamma
# point DF object can be used in the molecular code
    def loop(self):
        if self._cderi is None:
            self.build()
        return self.sr_loop(compact=True, blksize=self.blockdim)

    def get_naoaux(self):
        if self._cderi is None:
            self.build()
        return self.auxcell.nao_nr()


def unique(kpts):
    kpts = numpy.asarray(kpts)
    nkpts = len(kpts)
    uniq_kpts = []
    uniq_index = []
    uniq_inverse = numpy.zeros(nkpts, dtype=int)
    seen = numpy.zeros(nkpts, dtype=bool)
    n = 0
    for i, kpt in enumerate(kpts):
        if not seen[i]:
            uniq_kpts.append(kpt)
            uniq_index.append(i)
            idx = abs(kpt-kpts).sum(axis=1) < 1e-6
            uniq_inverse[idx] = n
            seen[idx] = True
            n += 1
    return numpy.asarray(uniq_kpts), numpy.asarray(uniq_index), uniq_inverse

def fuse_auxcell(mydf, auxcell):
    chgcell = make_modchg_basis(auxcell, mydf.eta)
    fused_cell = copy.copy(auxcell)
    fused_cell._atm, fused_cell._bas, fused_cell._env = \
            gto.conc_env(auxcell._atm, auxcell._bas, auxcell._env,
                         chgcell._atm, chgcell._bas, chgcell._env)

    aux_loc = auxcell.ao_loc_nr()
    naux = aux_loc[-1]
    modchg_offset = -numpy.ones((chgcell.natm,8), dtype=int)
    smooth_loc = chgcell.ao_loc_nr()
    for i in range(chgcell.nbas):
        ia = chgcell.bas_atom(i)
        l  = chgcell.bas_angular(i)
        modchg_offset[ia,l] = smooth_loc[i]

    def fuse(Lpq):
        Lpq, chgLpq = Lpq[:naux], Lpq[naux:]
        for i in range(auxcell.nbas):
            l  = auxcell.bas_angular(i)
            ia = auxcell.bas_atom(i)
            p0 = modchg_offset[ia,l]
            if p0 >= 0:
                nd = (aux_loc[i+1] - aux_loc[i]) // auxcell.bas_nctr(i)
                for i0, i1 in lib.prange(aux_loc[i], aux_loc[i+1], nd):
                    Lpq[i0:i1] -= chgLpq[p0:p0+nd]
        return Lpq
    return fused_cell, fuse


class _load3c(object):
    def __init__(self, cderi, label, kpti_kptj):
        self.cderi = cderi
        self.label = label
        self.kpti_kptj = kpti_kptj
        self.feri = None

    def __enter__(self):
        self.feri = h5py.File(self.cderi, 'r')
        kpti_kptj = numpy.asarray(self.kpti_kptj)
        kptij_lst = self.feri['%s-kptij'%self.label].value
        dk = numpy.einsum('kij->k', abs(kptij_lst-kpti_kptj))
        k_id = numpy.where(dk < 1e-6)[0]
        if len(k_id) > 0:
            dat = self.feri['%s/%d' % (self.label,k_id[0])]
        else:
            # swap ki,kj due to the hermiticity
            kptji = kpti_kptj[[1,0]]
            dk = numpy.einsum('kij->k', abs(kptij_lst-kptji))
            k_id = numpy.where(dk < 1e-6)[0]
            if len(k_id) == 0:
                raise RuntimeError('%s for kpts %s is not initialized.\n'
                                   'Reset attribute .kpts then call '
                                   '.build() to initialize %s.'
                                   % (self.label, kpti_kptj, self.label))
            dat = self.feri['%s/%d' % (self.label, k_id[0])]
            dat = _load_and_unpack(dat)
        return dat

    def __exit__(self, type, value, traceback):
        self.feri.close()

class _load_and_unpack(object):
    def __init__(self, dat):
        self.dat = dat
        self.shape = self.dat.shape
    def __getslice__(self, p0, p1):
        nao = int(numpy.sqrt(self.shape[1]))
        v = numpy.asarray(self.dat[p0:p1])
        v = lib.transpose(v.reshape(-1,nao,nao), axes=(0,2,1)).conj()
        return v.reshape(-1,nao**2)
<|MERGE_RESOLUTION|>--- conflicted
+++ resolved
@@ -37,11 +37,7 @@
 def make_modrho_basis(cell, auxbasis=None, drop_eta=1.):
     auxcell = copy.copy(cell)
     if auxbasis is None:
-<<<<<<< HEAD
-        auxbasis = 'weight+etb'
-=======
         auxbasis = 'weigend+etb'
->>>>>>> a46a6742
     if isinstance(auxbasis, str):
         uniq_atoms = set([a[0] for a in cell._atom])
         _basis = auxcell.format_basis(dict([(a, auxbasis) for a in uniq_atoms]))

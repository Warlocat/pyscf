--- conflicted
+++ resolved
@@ -15,12 +15,9 @@
 Elvira Sayfutyarova <elvira.sayfutyarova@gmail.com>
 Jan Hermann <dev@hermann.in>
 James Smith <james.smith9113@gmail.com>
-<<<<<<< HEAD
 Peter Koval <koval.peter@gmail.com>
 Marc Barbry <marc.barbarosa@gmail.com>
-=======
 Susi Lehtola <jussi.lehtola@iki.fi>
->>>>>>> 5bf38bfa
 
 
 People who contribute debug/test code which are not in the source code

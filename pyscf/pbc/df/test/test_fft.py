# Copyright 2014-2018 The PySCF Developers. All Rights Reserved.
#
# Licensed under the Apache License, Version 2.0 (the "License");
# you may not use this file except in compliance with the License.
# You may obtain a copy of the License at
#
#     http://www.apache.org/licenses/LICENSE-2.0
#
# Unless required by applicable law or agreed to in writing, software
# distributed under the License is distributed on an "AS IS" BASIS,
# WITHOUT WARRANTIES OR CONDITIONS OF ANY KIND, either express or implied.
# See the License for the specific language governing permissions and
# limitations under the License.

import unittest
import numpy
import numpy as np


##################################################
#
# port from ao2mo/eris.py
#
##################################################
from pyscf import lib
from pyscf.pbc import lib as pbclib
from pyscf.pbc.dft import gen_grid
from pyscf.pbc.dft import numint
from pyscf.pbc import tools
from pyscf.pbc.lib import kpts_helper

#einsum = np.einsum
einsum = lib.einsum

"""
    (ij|kl) = \int dr1 dr2 i*(r1) j(r1) v(r12) k*(r2) l(r2)
            = (ij|G) v(G) (G|kl)

    i*(r) j(r) = 1/N \sum_G e^{iGr}  (G|ij)
               = 1/N \sum_G e^{-iGr} (ij|G)

    "forward" FFT:
        (G|ij) = \sum_r e^{-iGr} i*(r) j(r) = fft[ i*(r) j(r) ]
    "inverse" FFT:
        (ij|G) = \sum_r e^{iGr} i*(r) j(r) = N * ifft[ i*(r) j(r) ]
               = conj[ \sum_r e^{-iGr} j*(r) i(r) ]
"""

def general(cell, mo_coeffs, kpts=None, compact=0):
    '''pyscf-style wrapper to get MO 2-el integrals.'''
    assert len(mo_coeffs) == 4
    if kpts is not None:
        assert len(kpts) == 4
    return get_mo_eri(cell, mo_coeffs, kpts)

def get_mo_eri(cell, mo_coeffs, kpts=None):
    '''Convenience function to return MO 2-el integrals.'''
    mo_coeff12 = mo_coeffs[:2]
    mo_coeff34 = mo_coeffs[2:]
    if kpts is None:
        kpts12 = kpts34 = q = None
    else:
        kpts12 = kpts[:2]
        kpts34 = kpts[2:]
        q = kpts12[0] - kpts12[1]
        #q = kpts34[1] - kpts34[0]
    if q is None:
        q = np.zeros(3)

    mo_pairs12_kG = get_mo_pairs_G(cell, mo_coeff12, kpts12)
    mo_pairs34_invkG = get_mo_pairs_invG(cell, mo_coeff34, kpts34, q)
    return assemble_eri(cell, mo_pairs12_kG, mo_pairs34_invkG, q)

def get_mo_pairs_G(cell, mo_coeffs, kpts=None, q=None):
    '''Calculate forward (G|ij) FFT of all MO pairs.

    TODO: - Implement simplifications for real orbitals.

    Args:
        mo_coeff: length-2 list of (nao,nmo) ndarrays
            The two sets of MO coefficients to use in calculating the
            product |ij).

    Returns:
        mo_pairs_G : (ngrids, nmoi*nmoj) ndarray
            The FFT of the real-space MO pairs.
    '''
    coords = gen_grid.gen_uniform_grids(cell)
    if kpts is None:
        q = np.zeros(3)
        aoR = numint.eval_ao(cell, coords)
        ngrids = aoR.shape[0]

        if np.array_equal(mo_coeffs[0], mo_coeffs[1]):
            nmoi = nmoj = mo_coeffs[0].shape[1]
            moiR = mojR = einsum('ri,ia->ra', aoR, mo_coeffs[0])
        else:
            nmoi = mo_coeffs[0].shape[1]
            nmoj = mo_coeffs[1].shape[1]
            moiR = einsum('ri,ia->ra', aoR, mo_coeffs[0])
            mojR = einsum('ri,ia->ra', aoR, mo_coeffs[1])

    else:
        if q is None:
            q = kpts[1]-kpts[0]
        aoR_ki = numint.eval_ao(cell, coords, kpt=kpts[0])
        aoR_kj = numint.eval_ao(cell, coords, kpt=kpts[1])
        ngrids = aoR_ki.shape[0]

        nmoi = mo_coeffs[0].shape[1]
        nmoj = mo_coeffs[1].shape[1]
        moiR = einsum('ri,ia->ra', aoR_ki, mo_coeffs[0])
        mojR = einsum('ri,ia->ra', aoR_kj, mo_coeffs[1])

    #mo_pairs_R = einsum('ri,rj->rij', np.conj(moiR), mojR)
    mo_pairs_G = np.zeros([ngrids,nmoi*nmoj], np.complex128)

    fac = np.exp(-1j*np.dot(coords, q))
    for i in range(nmoi):
        for j in range(nmoj):
            mo_pairs_R_ij = np.conj(moiR[:,i])*mojR[:,j]
            mo_pairs_G[:,i*nmoj+j] = tools.fftk(mo_pairs_R_ij, cell.mesh, fac)

    return mo_pairs_G

def get_mo_pairs_invG(cell, mo_coeffs, kpts=None, q=None):
    '''Calculate "inverse" (ij|G) FFT of all MO pairs.

    TODO: - Implement simplifications for real orbitals.

    Args:
        mo_coeff: length-2 list of (nao,nmo) ndarrays
            The two sets of MO coefficients to use in calculating the
            product |ij).

    Returns:
        mo_pairs_invG : (ngrids, nmoi*nmoj) ndarray
            The inverse FFTs of the real-space MO pairs.
    '''
    coords = gen_grid.gen_uniform_grids(cell)
    if kpts is None:
        q = np.zeros(3)
        aoR = numint.eval_ao(cell, coords)
        ngrids = aoR.shape[0]

        if np.array_equal(mo_coeffs[0], mo_coeffs[1]):
            nmoi = nmoj = mo_coeffs[0].shape[1]
            moiR = mojR = einsum('ri,ia->ra', aoR, mo_coeffs[0])
        else:
            nmoi = mo_coeffs[0].shape[1]
            nmoj = mo_coeffs[1].shape[1]
            moiR = einsum('ri,ia->ra', aoR, mo_coeffs[0])
            mojR = einsum('ri,ia->ra', aoR, mo_coeffs[1])

    else:
        if q is None:
            q = kpts[1]-kpts[0]
        aoR_ki = numint.eval_ao(cell, coords, kpt=kpts[0])
        aoR_kj = numint.eval_ao(cell, coords, kpt=kpts[1])
        ngrids = aoR_ki.shape[0]

        nmoi = mo_coeffs[0].shape[1]
        nmoj = mo_coeffs[1].shape[1]
        moiR = einsum('ri,ia->ra', aoR_ki, mo_coeffs[0])
        mojR = einsum('ri,ia->ra', aoR_kj, mo_coeffs[1])

    #mo_pairs_R = einsum('ri,rj->rij', np.conj(moiR), mojR)
    mo_pairs_invG = np.zeros([ngrids,nmoi*nmoj], np.complex128)

    fac = np.exp(1j*np.dot(coords, q))
    for i in range(nmoi):
        for j in range(nmoj):
            mo_pairs_R_ij = np.conj(moiR[:,i])*mojR[:,j]
            mo_pairs_invG[:,i*nmoj+j] = np.conj(tools.fftk(np.conj(mo_pairs_R_ij), cell.mesh, fac))

    return mo_pairs_invG

def get_mo_pairs_G_old(cell, mo_coeffs, kpts=None, q=None):
    '''Calculate forward (G|ij) and "inverse" (ij|G) FFT of all MO pairs.

    TODO: - Implement simplifications for real orbitals.

    Args:
        mo_coeff: length-2 list of (nao,nmo) ndarrays
            The two sets of MO coefficients to use in calculating the
            product |ij).

    Returns:
        mo_pairs_G, mo_pairs_invG : (ngrids, nmoi*nmoj) ndarray
            The FFTs of the real-space MO pairs.
    '''
    coords = gen_grid.gen_uniform_grids(cell)
    if kpts is None:
        q = np.zeros(3)
        aoR = numint.eval_ao(cell, coords)
        ngrids = aoR.shape[0]

        if np.array_equal(mo_coeffs[0], mo_coeffs[1]):
            nmoi = nmoj = mo_coeffs[0].shape[1]
            moiR = mojR = einsum('ri,ia->ra', aoR, mo_coeffs[0])
        else:
            nmoi = mo_coeffs[0].shape[1]
            nmoj = mo_coeffs[1].shape[1]
            moiR = einsum('ri,ia->ra', aoR, mo_coeffs[0])
            mojR = einsum('ri,ia->ra', aoR, mo_coeffs[1])

    else:
        if q is None:
            q = kpts[1]-kpts[0]
        aoR_ki = numint.eval_ao(cell, coords, kpt=kpts[0])
        aoR_kj = numint.eval_ao(cell, coords, kpt=kpts[1])
        ngrids = aoR_ki.shape[0]

        nmoi = mo_coeffs[0].shape[1]
        nmoj = mo_coeffs[1].shape[1]
        moiR = einsum('ri,ia->ra', aoR_ki, mo_coeffs[0])
        mojR = einsum('ri,ia->ra', aoR_kj, mo_coeffs[1])

    mo_pairs_R = np.einsum('ri,rj->rij', np.conj(moiR), mojR)
    mo_pairs_G = np.zeros([ngrids,nmoi*nmoj], np.complex128)
    mo_pairs_invG = np.zeros([ngrids,nmoi*nmoj], np.complex128)

    fac = np.exp(-1j*np.dot(coords, q))
    for i in range(nmoi):
        for j in range(nmoj):
            mo_pairs_G[:,i*nmoj+j] = tools.fftk(mo_pairs_R[:,i,j], cell.mesh, fac)
            mo_pairs_invG[:,i*nmoj+j] = np.conj(tools.fftk(np.conj(mo_pairs_R[:,i,j]), cell.mesh,
                                                                   fac.conj()))

    return mo_pairs_G, mo_pairs_invG

def assemble_eri(cell, orb_pair_invG1, orb_pair_G2, q=None):
    '''Assemble 4-index electron repulsion integrals.

    Returns:
        (nmo1*nmo2, nmo3*nmo4) ndarray

    '''
    if q is None:
        q = np.zeros(3)

    coulqG = tools.get_coulG(cell, -1.0*q)
    ngrids = orb_pair_invG1.shape[0]
    Jorb_pair_G2 = np.einsum('g,gn->gn',coulqG,orb_pair_G2)*(cell.vol/ngrids**2)
    eri = np.dot(orb_pair_invG1.T, Jorb_pair_G2)
    return eri

def get_ao_pairs_G(cell, kpt=np.zeros(3)):
    '''Calculate forward (G|ij) and "inverse" (ij|G) FFT of all AO pairs.

    Args:
        cell : instance of :class:`Cell`

    Returns:
        ao_pairs_G, ao_pairs_invG : (ngrids, nao*(nao+1)/2) ndarray
            The FFTs of the real-space AO pairs.

    '''
    coords = gen_grid.gen_uniform_grids(cell)
    aoR = numint.eval_ao(cell, coords, kpt) # shape = (coords, nao)
    ngrids, nao = aoR.shape
    gamma_point = abs(kpt).sum() < 1e-9
    if gamma_point:
        npair = nao*(nao+1)//2
        ao_pairs_G = np.empty([ngrids, npair], np.complex128)

        ij = 0
        for i in range(nao):
            for j in range(i+1):
                ao_ij_R = np.conj(aoR[:,i]) * aoR[:,j]
                ao_pairs_G[:,ij] = tools.fft(ao_ij_R, cell.mesh)
                #ao_pairs_invG[:,ij] = ngrids*tools.ifft(ao_ij_R, cell.mesh)
                ij += 1
        ao_pairs_invG = ao_pairs_G.conj()
    else:
        ao_pairs_G = np.zeros([ngrids, nao,nao], np.complex128)
        for i in range(nao):
            for j in range(nao):
                ao_ij_R = np.conj(aoR[:,i]) * aoR[:,j]
                ao_pairs_G[:,i,j] = tools.fft(ao_ij_R, cell.mesh)
        ao_pairs_invG = ao_pairs_G.transpose(0,2,1).conj().reshape(-1,nao**2)
        ao_pairs_G = ao_pairs_G.reshape(-1,nao**2)
    return ao_pairs_G, ao_pairs_invG

def get_ao_eri(cell, kpt=np.zeros(3)):
    '''Convenience function to return AO 2-el integrals.'''

    ao_pairs_G, ao_pairs_invG = get_ao_pairs_G(cell, kpt)
    eri = assemble_eri(cell, ao_pairs_invG, ao_pairs_G)
    if abs(kpt).sum() < 1e-9:
        eri = eri.real
    return eri

##################################################
#
# ao2mo/eris.py end
#
##################################################



##################################################
#
# port from scf/hf.py
#
##################################################
from pyscf.pbc import scf as pbcscf

def get_j(cell, dm, hermi=1, vhfopt=None, kpt=np.zeros(3), kpts_band=None):
    dm = np.asarray(dm)
    nao = dm.shape[-1]

    coords = gen_grid.gen_uniform_grids(cell)
    if kpts_band is None:
        kpt1 = kpt2 = kpt
        aoR_k1 = aoR_k2 = numint.eval_ao(cell, coords, kpt)
    else:
        kpt1 = kpts_band
        kpt2 = kpt
        aoR_k1 = numint.eval_ao(cell, coords, kpt1)
        aoR_k2 = numint.eval_ao(cell, coords, kpt2)
    ngrids, nao = aoR_k1.shape

    def contract(dm):
        vjR_k2 = get_vjR(cell, dm, aoR_k2)
        vj = (cell.vol/ngrids) * np.dot(aoR_k1.T.conj(), vjR_k2.reshape(-1,1)*aoR_k1)
        return vj

    if dm.ndim == 2:
        vj = contract(dm)
    else:
        vj = lib.asarray([contract(x) for x in dm.reshape(-1,nao,nao)])
    return vj.reshape(dm.shape)


def get_jk(mf, cell, dm, hermi=1, vhfopt=None, kpt=np.zeros(3), kpts_band=None):
    dm = np.asarray(dm)
    nao = dm.shape[-1]

    coords = gen_grid.gen_uniform_grids(cell)
    if kpts_band is None:
        kpt1 = kpt2 = kpt
        aoR_k1 = aoR_k2 = numint.eval_ao(cell, coords, kpt)
    else:
        kpt1 = kpts_band
        kpt2 = kpt
        aoR_k1 = numint.eval_ao(cell, coords, kpt1)
        aoR_k2 = numint.eval_ao(cell, coords, kpt2)

    vkR_k1k2 = get_vkR(mf, cell, aoR_k1, aoR_k2, kpt1, kpt2)

    ngrids, nao = aoR_k1.shape
    def contract(dm):
        vjR_k2 = get_vjR(cell, dm, aoR_k2)
        vj = (cell.vol/ngrids) * np.dot(aoR_k1.T.conj(), vjR_k2.reshape(-1,1)*aoR_k1)

        #:vk = (cell.vol/ngrids) * np.einsum('rs,Rp,Rqs,Rr->pq', dm, aoR_k1.conj(),
        #:                                vkR_k1k2, aoR_k2)
        aoR_dm_k2 = np.dot(aoR_k2, dm)
        tmp_Rq = np.einsum('Rqs,Rs->Rq', vkR_k1k2, aoR_dm_k2)
        vk = (cell.vol/ngrids) * np.dot(aoR_k1.T.conj(), tmp_Rq)
        return vj, vk

    if dm.ndim == 2:
        vj, vk = contract(dm)
    else:
        jk = [contract(x) for x in dm.reshape(-1,nao,nao)]
        vj = lib.asarray([x[0] for x in jk])
        vk = lib.asarray([x[1] for x in jk])
    return vj.reshape(dm.shape), vk.reshape(dm.shape)


def get_vjR(cell, dm, aoR):
    coulG = tools.get_coulG(cell)

    rhoR = numint.eval_rho(cell, aoR, dm)
    rhoG = tools.fft(rhoR, cell.mesh)

    vG = coulG*rhoG
    vR = tools.ifft(vG, cell.mesh)
    if rhoR.dtype == np.double:
        vR = vR.real
    return vR


def get_vkR(mf, cell, aoR_k1, aoR_k2, kpt1, kpt2):
    '''Get the real-space 2-index "exchange" potential V_{i,k1; j,k2}(r)
    where {i,k1} = exp^{i k1 r) |i> , {j,k2} = exp^{-i k2 r) <j|
    '''
    coords = gen_grid.gen_uniform_grids(cell)
    ngrids, nao = aoR_k1.shape

    expmikr = np.exp(-1j*np.dot(kpt1-kpt2,coords.T))
    coulG = tools.get_coulG(cell, kpt1-kpt2, exx=True, mf=mf)
    def prod(ij):
        i, j = divmod(ij, nao)
        rhoR = aoR_k1[:,i] * aoR_k2[:,j].conj()
        rhoG = tools.fftk(rhoR, cell.mesh, expmikr)
        vG = coulG*rhoG
        vR = tools.ifftk(vG, cell.mesh, expmikr.conj())
        return vR

    if aoR_k1.dtype == np.double and aoR_k2.dtype == np.double:
        vR = numpy.asarray([prod(ij).real for ij in range(nao**2)])
    else:
        vR = numpy.asarray([prod(ij) for ij in range(nao**2)])
    return vR.reshape(nao,nao,-1).transpose(2,0,1)


def get_j_kpts(mf, cell, dm_kpts, kpts, kpts_band=None):
    coords = gen_grid.gen_uniform_grids(cell)
    nkpts = len(kpts)
    ngrids = len(coords)
    dm_kpts = np.asarray(dm_kpts)
    nao = dm_kpts.shape[-1]

    ni = numint.KNumInt(kpts)
    aoR_kpts = ni.eval_ao(cell, coords, kpts)
    if kpts_band is not None:
        aoR_kband = numint.eval_ao(cell, coords, kpts_band)

    dms = dm_kpts.reshape(-1,nkpts,nao,nao)
    nset = dms.shape[0]

    vjR = [get_vjR(cell, dms[i], aoR_kpts) for i in range(nset)]
    if kpts_band is not None:
        vj_kpts = [cell.vol/ngrids * lib.dot(aoR_kband.T.conj()*vjR[i], aoR_kband)
                   for i in range(nset)]
        if dm_kpts.ndim == 3:  # One set of dm_kpts for KRHF
            vj_kpts = vj_kpts[0]
        return lib.asarray(vj_kpts)
    else:
        vj_kpts = []
        for i in range(nset):
            vj = [cell.vol/ngrids * lib.dot(aoR_k.T.conj()*vjR[i], aoR_k)
                  for aoR_k in aoR_kpts]
            vj_kpts.append(lib.asarray(vj))
        return lib.asarray(vj_kpts).reshape(dm_kpts.shape)


def get_jk_kpts(mf, cell, dm_kpts, kpts, kpts_band=None):
    coords = gen_grid.gen_uniform_grids(cell)
    nkpts = len(kpts)
    ngrids = len(coords)
    dm_kpts = np.asarray(dm_kpts)
    nao = dm_kpts.shape[-1]

    dms = dm_kpts.reshape(-1,nkpts,nao,nao)
    nset = dms.shape[0]

    ni = numint.KNumInt(kpts)
    aoR_kpts = ni.eval_ao(cell, coords, kpts)
    if kpts_band is not None:
        aoR_kband = numint.eval_ao(cell, coords, kpts_band)

# J
    vjR = [get_vjR_kpts(cell, dms[i], aoR_kpts) for i in range(nset)]
    if kpts_band is not None:
        vj_kpts = [cell.vol/ngrids * lib.dot(aoR_kband.T.conj()*vjR[i], aoR_kband)
                   for i in range(nset)]
    else:
        vj_kpts = []
        for i in range(nset):
            vj = [cell.vol/ngrids * lib.dot(aoR_k.T.conj()*vjR[i], aoR_k)
                  for aoR_k in aoR_kpts]
            vj_kpts.append(lib.asarray(vj))
    vj_kpts = lib.asarray(vj_kpts)
    vjR = None

# K
    weight = 1./nkpts * (cell.vol/ngrids)
    vk_kpts = np.zeros_like(vj_kpts)
    if kpts_band is not None:
        for k2, kpt2 in enumerate(kpts):
            aoR_dms = [lib.dot(aoR_kpts[k2], dms[i,k2]) for i in range(nset)]
            vkR_k1k2 = get_vkR(mf, cell, aoR_kband, aoR_kpts[k2],
                               kpts_band, kpt2)
            #:vk_kpts = 1./nkpts * (cell.vol/ngrids) * np.einsum('rs,Rp,Rqs,Rr->pq',
            #:            dm_kpts[k2], aoR_kband.conj(),
            #:            vkR_k1k2, aoR_kpts[k2])
            for i in range(nset):
                tmp_Rq = np.einsum('Rqs,Rs->Rq', vkR_k1k2, aoR_dms[i])
                vk_kpts[i] += weight * lib.dot(aoR_kband.T.conj(), tmp_Rq)
            vkR_k1k2 = None
        if dm_kpts.ndim == 3:
            vj_kpts = vj_kpts[0]
            vk_kpts = vk_kpts[0]
        return lib.asarray(vj_kpts), lib.asarray(vk_kpts)
    else:
        for k2, kpt2 in enumerate(kpts):
            aoR_dms = [lib.dot(aoR_kpts[k2], dms[i,k2]) for i in range(nset)]
            for k1, kpt1 in enumerate(kpts):
                vkR_k1k2 = get_vkR(mf, cell, aoR_kpts[k1], aoR_kpts[k2],
                                   kpt1, kpt2)
                for i in range(nset):
                    tmp_Rq = np.einsum('Rqs,Rs->Rq', vkR_k1k2, aoR_dms[i])
                    vk_kpts[i,k1] += weight * lib.dot(aoR_kpts[k1].T.conj(), tmp_Rq)
            vkR_k1k2 = None
        return vj_kpts.reshape(dm_kpts.shape), vk_kpts.reshape(dm_kpts.shape)


def get_vjR_kpts(cell, dm_kpts, aoR_kpts):
    nkpts = len(aoR_kpts)
    coulG = tools.get_coulG(cell)

    rhoR = 0
    for k in range(nkpts):
        rhoR += 1./nkpts*numint.eval_rho(cell, aoR_kpts[k], dm_kpts[k])
    rhoG = tools.fft(rhoR, cell.mesh)

    vG = coulG*rhoG
    vR = tools.ifft(vG, cell.mesh)
    if rhoR.dtype == np.double:
        vR = vR.real
    return vR

##################################################
#
# scf/hf.py end
#
##################################################


def get_nuc(cell, kpt=np.zeros(3)):
    '''Get the bare periodic nuc-el AO matrix, with G=0 removed.

    See Martin (12.16)-(12.21).
    '''
    coords = gen_grid.gen_uniform_grids(cell)
    aoR = numint.eval_ao(cell, coords, kpt)

    chargs = cell.atom_charges()
    SI = cell.get_SI()
    coulG = tools.get_coulG(cell)
    vneG = -np.dot(chargs,SI) * coulG
    vneR = tools.ifft(vneG, cell.mesh).real

    vne = np.dot(aoR.T.conj(), vneR.reshape(-1,1)*aoR)
    return vne








from pyscf.pbc import gto as pgto
import pyscf.pbc.dft as pdft
from pyscf.pbc.df import fft, aft

cell = pgto.Cell()
cell.atom = 'He 1. .5 .5; C .1 1.3 2.1'
cell.basis = {'He': [(0, (2.5, 1)), (0, (1., 1))],
              'C' :'gth-szv',}
cell.pseudo = {'C':'gth-pade'}
cell.a = np.eye(3) * 2.5
cell.mesh = [21] * 3
cell.build()
np.random.seed(1)
kpts = np.random.random((4,3))
kpts[3] = kpts[0]-kpts[1]+kpts[2]
kpt0 = np.zeros(3)

cell1 = pgto.Cell()
cell1.atom = 'He 1. .5 .5; He .1 1.3 2.1'
cell1.basis = {'He': [(0, (2.5, 1)), (0, (1., 1))]}
cell1.a = np.eye(3) * 2.5
cell1.mesh = [21] * 3
cell1.build()

cell2 = pgto.Cell()
cell2.atom = '''
He   1.3    .2       .3
He    .1    .1      1.1 '''
cell2.basis = {'He': [[0, [0.8, 1]],
                      [1, [0.6, 1]]]}
cell2.mesh = [17]*3
cell2.a = numpy.array(([2.0,  .9, 0. ],
                       [0.1, 1.9, 0.4],
                       [0.8, 0  , 2.1]))
cell2.build()
kpts1 = np.random.random((4,3))
kpts1[3] = kpts1[0]-kpts1[1]+kpts1[2] + cell2.reciprocal_vectors().T.dot(np.ones(3))

mf0 = pbcscf.RHF(cell)
mf0.exxdiv = None


def finger(a):
    w = np.cos(np.arange(a.size))
    return np.dot(w, a.ravel())

def tearDownModule():
    global cell, cell1, cell2, kpts, kpt0, kpts1, mf0
    del cell, cell1, cell2, kpts, kpt0, kpts1, mf0

class KnownValues(unittest.TestCase):
    def test_get_nuc(self):
        v0 = get_nuc(cell, kpts[0])
        v1 = fft.FFTDF(cell).get_nuc(kpts)
        self.assertTrue(np.allclose(v0, v1[0], atol=1e-9, rtol=1e-9))
        self.assertAlmostEqual(finger(v1[0]), (-5.7646608099493841+0.19126294430138713j), 8)

        v0 = get_nuc(cell, kpts[1])
        self.assertTrue(np.allclose(v0, v1[1], atol=1e-9, rtol=1e-9))
        self.assertAlmostEqual(finger(v1[1]), (-5.6567258309199193+0.86813371243952175j), 8)
        self.assertAlmostEqual(finger(v1[2]), (-6.1528952645454895+0.09517054428060109j), 8)
        self.assertAlmostEqual(finger(v1[3]), (-5.7445962879770942+0.24611951427601772j), 8)

    def test_get_pp(self):
        v0 = pgto.pseudo.get_pp(cell, kpts[0])
        v1 = fft.FFTDF(cell).get_pp(kpts)
        self.assertTrue(np.allclose(v0, v1[0], atol=1e-9, rtol=1e-9))
        self.assertAlmostEqual(finger(v1[0]), (-5.6240249083785869+0.22094834302524968j), 8)

        v0 = pgto.pseudo.get_pp(cell, kpts[1])
        self.assertTrue(np.allclose(v0, v1[1], atol=1e-9, rtol=1e-9))
        self.assertAlmostEqual(finger(v1[1]), (-5.5387702576467603+1.0439333717227581j) , 8)
        self.assertAlmostEqual(finger(v1[2]), (-6.0530899866313366+0.2817289667029651j), 8)
        self.assertAlmostEqual(finger(v1[3]), (-5.6011543542444446+0.27597306418805201j), 8)

    def test_get_jk(self):
        df = fft.FFTDF(cell)
        dm = mf0.get_init_guess()
        vj0, vk0 = get_jk(mf0, cell, dm, kpt=kpts[0])
        vj1, vk1 = df.get_jk(dm, kpts=kpts[0], exxdiv=None)
        self.assertTrue(vj1.dtype == numpy.complex128)
        self.assertTrue(vk1.dtype == numpy.complex128)
        self.assertTrue(np.allclose(vj0, vj1, atol=1e-9, rtol=1e-9))
        self.assertTrue(np.allclose(vk0, vk1, atol=1e-9, rtol=1e-9))

        ej1 = numpy.einsum('ij,ji->', vj1, dm)
        ek1 = numpy.einsum('ij,ji->', vk1, dm)
        self.assertAlmostEqual(ej1, 2.3002596914518700, 9)
        self.assertAlmostEqual(ek1, 3.3165691757797346, 9)

        dm = mf0.get_init_guess()
        vj0, vk0 = get_jk(mf0, cell, dm)
        vj1, vk1 = df.get_jk(dm, exxdiv=None)
        self.assertTrue(vj1.dtype == numpy.float64)
        self.assertTrue(vk1.dtype == numpy.float64)
        self.assertTrue(np.allclose(vj0, vj1, atol=1e-9, rtol=1e-9))
        self.assertTrue(np.allclose(vk0, vk1, atol=1e-9, rtol=1e-9))

        ej1 = numpy.einsum('ij,ji->', vj1, dm)
        ek1 = numpy.einsum('ij,ji->', vk1, dm)
        self.assertAlmostEqual(ej1, 2.4673139106639925, 9)
        self.assertAlmostEqual(ek1, 3.6886674521354221, 9)

    def test_get_jk_kpts(self):
        df = fft.FFTDF(cell)
        dm = mf0.get_init_guess()
        nkpts = len(kpts)
        dms = [dm] * nkpts
        vj0, vk0 = get_jk_kpts(mf0, cell, dms, kpts=kpts)
        vj1, vk1 = df.get_jk(dms, kpts=kpts, exxdiv=None)
        self.assertTrue(vj1.dtype == numpy.complex128)
        self.assertTrue(vk1.dtype == numpy.complex128)
        self.assertTrue(np.allclose(vj0, vj1, atol=1e-9, rtol=1e-9))
        self.assertTrue(np.allclose(vk0, vk1, atol=1e-9, rtol=1e-9))

        ej1 = numpy.einsum('xij,xji->', vj1, dms) / len(kpts)
        ek1 = numpy.einsum('xij,xji->', vk1, dms) / len(kpts)
        self.assertAlmostEqual(ej1, 2.3163352969873445, 9)
        self.assertAlmostEqual(ek1, 7.7311228144548600, 9)

        numpy.random.seed(1)
        kpts_band = numpy.random.random((2,3))
        vj1, vk1 = df.get_jk(dms, kpts=kpts, kpts_band=kpts_band, exxdiv=None)
        self.assertAlmostEqual(lib.finger(vj1), 3.437188138446714+0.1360466492092307j, 9)
        self.assertAlmostEqual(lib.finger(vk1), 7.479986541097368+1.1980593415201204j, 9)

        nao = dm.shape[0]
        mo_coeff = numpy.random.random((nkpts,nao,nao))
        mo_occ = numpy.array(numpy.random.random((nkpts,nao))>.6, dtype=numpy.double)
        dms = numpy.einsum('kpi,ki,kqi->kpq', mo_coeff, mo_occ, mo_coeff)
        dms = lib.tag_array(lib.asarray(dms), mo_coeff=mo_coeff, mo_occ=mo_occ)
        vk1 = df.get_jk(dms, kpts=kpts, kpts_band=kpts_band, exxdiv=None)[1]
        self.assertAlmostEqual(lib.finger(vk1), 10.239828255099447+2.1190549216896182j, 9)

    def test_get_j_non_hermitian(self):
        kpt = kpts[0]
        numpy.random.seed(2)
        nao = cell2.nao
        dm = numpy.random.random((nao,nao))
        mydf = fft.FFTDF(cell2)
        v1 = mydf.get_jk(dm, hermi=0, kpts=kpts[1], with_k=False)[0]
        eri = mydf.get_eri([kpts[1]]*4).reshape(nao,nao,nao,nao)
        ref = numpy.einsum('ijkl,ji->kl', eri, dm)
        self.assertAlmostEqual(abs(ref - v1).max(), 0, 12)
        self.assertTrue(abs(ref-ref.T.conj()).max() > 1e-5)

    def test_get_ao_eri(self):
        df = fft.FFTDF(cell)
        eri0 = get_ao_eri(cell)
        eri1 = df.get_ao_eri(compact=True)
        self.assertTrue(np.allclose(eri0, eri1, atol=1e-9, rtol=1e-9))
        self.assertAlmostEqual(finger(eri1), 0.80425358275734926, 8)

        eri0 = get_ao_eri(cell, kpts[0])
        eri1 = df.get_ao_eri(kpts[0])
        self.assertTrue(np.allclose(eri0, eri1, atol=1e-9, rtol=1e-9))
        self.assertAlmostEqual(finger(eri1), (2.9346374584901898-0.20479054936744959j), 8)

        eri4 = df.get_ao_eri(kpts)
        self.assertAlmostEqual(finger(eri4), (0.33709288394542991-0.94185725001175313j), 8)

    def test_get_eri_gamma(self):
        odf = aft.AFTDF(cell1)
        ref = odf.get_eri(compact=True)
        df = fft.FFTDF(cell1)
        eri0000 = df.get_eri(compact=True)
        self.assertTrue(eri0000.dtype == numpy.double)
        self.assertTrue(np.allclose(eri0000, ref, atol=1e-9, rtol=1e-9))
        self.assertAlmostEqual(finger(eri0000), 0.23714016293926865, 9)

        ref = odf.get_eri((kpts[0],kpts[0],kpts[0],kpts[0]))
        eri1111 = df.get_eri((kpts[0],kpts[0],kpts[0],kpts[0]))
        self.assertTrue(np.allclose(eri1111, ref, atol=1e-9, rtol=1e-9))
        self.assertAlmostEqual(finger(eri1111), (1.2410388899583582-5.2370501878355006e-06j), 9)

        eri1111 = df.get_eri((kpts[0]+1e-8,kpts[0]+1e-8,kpts[0],kpts[0]))
        self.assertTrue(np.allclose(eri1111, ref, atol=1e-9, rtol=1e-9))
        self.assertAlmostEqual(finger(eri1111), (1.2410388899583582-5.2370501878355006e-06j), 9)

    def test_get_eri_0011(self):
        odf = aft.AFTDF(cell1)
        df = fft.FFTDF(cell1)
        ref = odf.get_eri((kpts[0],kpts[0],kpts[1],kpts[1]))
        eri0011 = df.get_eri((kpts[0],kpts[0],kpts[1],kpts[1]))
        self.assertTrue(np.allclose(eri0011, ref, atol=1e-9, rtol=1e-9))
        self.assertAlmostEqual(finger(eri0011), (1.2410162858084512+0.00074485383749912936j), 9)

        ref = get_mo_eri(cell1, [numpy.eye(cell1.nao_nr())]*4, (kpts[0],kpts[0],kpts[1],kpts[1]))
        eri0011 = df.get_eri((kpts[0],kpts[0],kpts[1],kpts[1]))
        self.assertTrue(np.allclose(eri0011, ref, atol=1e-9, rtol=1e-9))
        self.assertAlmostEqual(finger(eri0011), (1.2410162860852818+0.00074485383748954838j), 9)

    def test_get_eri_0110(self):
        odf = aft.AFTDF(cell1)
        df = fft.FFTDF(cell1)
        ref = odf.get_eri((kpts[0],kpts[1],kpts[1],kpts[0]))
        eri0110 = df.get_eri((kpts[0],kpts[1],kpts[1],kpts[0]))
        self.assertTrue(np.allclose(eri0110, ref, atol=1e-9, rtol=1e-9))
        eri0110 = df.get_eri((kpts[0]+1e-8,kpts[1]+1e-8,kpts[1],kpts[0]))
        self.assertTrue(np.allclose(eri0110, ref, atol=1e-9, rtol=1e-9))
        self.assertAlmostEqual(finger(eri0110), (1.2928399254827956-0.011820590601969154j), 9)

        ref = get_mo_eri(cell1, [numpy.eye(cell1.nao_nr())]*4, (kpts[0],kpts[1],kpts[1],kpts[0]))
        eri0110 = df.get_eri((kpts[0],kpts[1],kpts[1],kpts[0]))
        self.assertTrue(np.allclose(eri0110, ref, atol=1e-9, rtol=1e-9))
        self.assertAlmostEqual(finger(eri0110), (1.2928399254827956-0.011820590601969154j), 9)
        eri0110 = df.get_eri((kpts[0]+1e-8,kpts[1]+1e-8,kpts[1],kpts[0]))
        self.assertTrue(np.allclose(eri0110, ref, atol=1e-9, rtol=1e-9))
        self.assertAlmostEqual(finger(eri0110), (1.2928399254827956-0.011820590601969154j), 9)

    def test_get_eri_0123(self):
        odf = aft.AFTDF(cell1)
        df = fft.FFTDF(cell1)
        ref = odf.get_eri(kpts)
        eri1111 = df.get_eri(kpts)
        self.assertTrue(np.allclose(eri1111, ref, atol=1e-9, rtol=1e-9))
        self.assertAlmostEqual(finger(eri1111), (1.2917759427391706-0.013340252488069412j), 9)

        ref = get_mo_eri(cell1, [numpy.eye(cell1.nao_nr())]*4, kpts)
        eri1111 = df.get_eri(kpts)
        self.assertTrue(np.allclose(eri1111, ref, atol=1e-9, rtol=1e-9))
        self.assertAlmostEqual(finger(eri1111), (1.2917759427391706-0.013340252488069412j), 9)

    def test_get_mo_eri(self):
        df = fft.FFTDF(cell)
        nao = cell.nao_nr()
        numpy.random.seed(5)
        mo =(numpy.random.random((nao,nao)) +
             numpy.random.random((nao,nao))*1j)
        eri_mo0 = get_mo_eri(cell, (mo,)*4, kpts)
        eri_mo1 = df.get_mo_eri((mo,)*4, kpts)
        self.assertTrue(np.allclose(eri_mo1, eri_mo0, atol=1e-9, rtol=1e-9))

        kpts_t = (kpts[2],kpts[3],kpts[0],kpts[1])
        eri_mo2 = get_mo_eri(cell, (mo,)*4, kpts_t)
        eri_mo2 = eri_mo2.reshape((nao,)*4).transpose(2,3,0,1).reshape(nao**2,-1)
        self.assertTrue(np.allclose(eri_mo2, eri_mo0, atol=1e-9, rtol=1e-9))

        eri_mo0 = get_mo_eri(cell, (mo,)*4, (kpts[0],)*4)
        eri_mo1 = df.get_mo_eri((mo,)*4, (kpts[0],)*4)
        self.assertTrue(np.allclose(eri_mo1, eri_mo0, atol=1e-9, rtol=1e-9))

        eri_mo0 = get_mo_eri(cell, (mo,)*4, (kpts[0],kpts[1],kpts[1],kpts[0],))
        eri_mo1 = df.get_mo_eri((mo,)*4, (kpts[0],kpts[1],kpts[1],kpts[0],))
        self.assertTrue(np.allclose(eri_mo1, eri_mo0, atol=1e-9, rtol=1e-9))

        eri_mo0 = get_mo_eri(cell, (mo,)*4, (kpt0,kpt0,kpts[0],kpts[0],))
        eri_mo1 = df.get_mo_eri((mo,)*4, (kpt0,kpt0,kpts[0],kpts[0],))
        self.assertTrue(np.allclose(eri_mo1, eri_mo0, atol=1e-9, rtol=1e-9))

        eri_mo0 = get_mo_eri(cell, (mo,)*4, (kpts[0],kpts[0],kpt0,kpt0,))
        eri_mo1 = df.get_mo_eri((mo,)*4, (kpts[0],kpts[0],kpt0,kpt0,))
        self.assertTrue(np.allclose(eri_mo1, eri_mo0, atol=1e-9, rtol=1e-9))

        mo1 = mo[:,:nao//2+1]
        eri_mo0 = get_mo_eri(cell, (mo1,mo,mo,mo1), (kpts[0],)*4)
        eri_mo1 = df.get_mo_eri((mo1,mo,mo,mo1), (kpts[0],)*4)
        self.assertTrue(np.allclose(eri_mo1, eri_mo0, atol=1e-9, rtol=1e-9))

        eri_mo0 = get_mo_eri(cell, (mo1,mo,mo1,mo), (kpts[0],kpts[1],kpts[1],kpts[0],))
        eri_mo1 = df.get_mo_eri((mo1,mo,mo1,mo), (kpts[0],kpts[1],kpts[1],kpts[0],))
        self.assertTrue(np.allclose(eri_mo1, eri_mo0, atol=1e-9, rtol=1e-9))

    def test_get_mo_eri1(self):
        df = fft.FFTDF(cell2)
        nao = cell2.nao_nr()
        numpy.random.seed(5)
        mos =(numpy.random.random((4,nao,nao)) +
              numpy.random.random((4,nao,nao))*1j)
        eri_mo0 = get_mo_eri(cell2, mos, kpts1)
        eri_mo1 = df.get_mo_eri(mos, kpts1)
        self.assertTrue(np.allclose(eri_mo1, eri_mo0, atol=1e-9, rtol=1e-9))

<<<<<<< HEAD
    def test_ao2mo_7d(self):
        L = 3.
        n = 6
        cell = pgto.Cell()
        cell.a = numpy.diag([L,L,L])
        cell.mesh = [n,n,n]
        cell.atom = '''He    2.    2.2      2.
                       He    1.2   1.       1.'''
        cell.basis = {'He': [[0, (1.2, 1)], [1, (0.6, 1)]]}
        cell.verbose = 0
        cell.build(0,0)

        kpts = cell.make_kpts([1,3,1])
        nkpts = len(kpts)
        nao = cell.nao_nr()
        numpy.random.seed(1)
        mo =(numpy.random.random((nkpts,nao,nao)) +
             numpy.random.random((nkpts,nao,nao))*1j)

        with_df = fft.FFTDF(cell, kpts)
        out = with_df.ao2mo_7d(mo, kpts)
        ref = numpy.empty_like(out)

        kconserv = kpts_helper.get_kconserv(cell, kpts)
        for ki, kj, kk in kpts_helper.loop_kkk(nkpts):
            kl = kconserv[ki, kj, kk]
            tmp = with_df.ao2mo((mo[ki], mo[kj], mo[kk], mo[kl]), kpts[[ki,kj,kk,kl]])
            ref[ki,kj,kk] = tmp.reshape([nao]*4)

        self.assertAlmostEqual(abs(out-ref).max(), 0, 12)

=======
    def test_get_jk_with_casscf(self):
        from pyscf import mcscf
        pcell = cell2.copy()
        pcell.verbose = 0
        pcell.mesh = [8]*3
        mf = pbcscf.RHF(pcell)
        mf.exxdiv = None
        ehf = mf.kernel()

        mc = mcscf.CASSCF(mf, 1, 2).run()
        self.assertAlmostEqual(mc.e_tot, ehf, 9)

        mc = mcscf.CASSCF(mf, 2, 0).run()
        self.assertAlmostEqual(mc.e_tot, ehf, 9)
>>>>>>> 9315fd69

if __name__ == '__main__':
    print("Full Tests for fft JK and ao2mo etc")
    unittest.main()

<|MERGE_RESOLUTION|>--- conflicted
+++ resolved
@@ -818,7 +818,6 @@
         eri_mo1 = df.get_mo_eri(mos, kpts1)
         self.assertTrue(np.allclose(eri_mo1, eri_mo0, atol=1e-9, rtol=1e-9))
 
-<<<<<<< HEAD
     def test_ao2mo_7d(self):
         L = 3.
         n = 6
@@ -850,7 +849,6 @@
 
         self.assertAlmostEqual(abs(out-ref).max(), 0, 12)
 
-=======
     def test_get_jk_with_casscf(self):
         from pyscf import mcscf
         pcell = cell2.copy()
@@ -865,7 +863,6 @@
 
         mc = mcscf.CASSCF(mf, 2, 0).run()
         self.assertAlmostEqual(mc.e_tot, ehf, 9)
->>>>>>> 9315fd69
 
 if __name__ == '__main__':
     print("Full Tests for fft JK and ao2mo etc")

# Copyright 2014-2018 The PySCF Developers. All Rights Reserved.
#
# Licensed under the Apache License, Version 2.0 (the "License");
# you may not use this file except in compliance with the License.
# You may obtain a copy of the License at
#
#     http://www.apache.org/licenses/LICENSE-2.0
#
# Unless required by applicable law or agreed to in writing, software
# distributed under the License is distributed on an "AS IS" BASIS,
# WITHOUT WARRANTIES OR CONDITIONS OF ANY KIND, either express or implied.
# See the License for the specific language governing permissions and
# limitations under the License.

'''
*****************************************************
PySCF Python-based simulations of chemistry framework
*****************************************************

How to use
----------
There are two ways to access the documentation: the docstrings come with
the code, and an online program reference, available from
http://www.sunqm.net/pyscf/index.html

We recommend the enhanced Python interpreter `IPython <http://ipython.org>`_
and the web-based Python IDE `Ipython notebook <http://ipython.org/notebook.html>`_
to try out the package::

    >>> from pyscf import gto, scf
    >>> mol = gto.M(atom='H 0 0 0; H 0 0 1.2', basis='cc-pvdz')
    >>> mol.apply(scf.RHF).run()
    converged SCF energy = -1.06111199785749
    -1.06111199786

'''

<<<<<<< HEAD
__version__ = '1.7.1'
=======
__version__ = '1.6.3'
>>>>>>> 3f66df27

import os
# Avoid too many threads being created in OMP loops.
# See issue https://github.com/pyscf/pyscf/issues/317
os.environ['OPENBLAS_NUM_THREADS'] = '1'
os.environ['MKL_NUM_THREADS'] = '1'

import sys
from distutils.version import LooseVersion
import numpy
if LooseVersion(numpy.__version__) <= '1.8.0':
    raise SystemError("You're using an old version of Numpy (%s). "
                      "It is recommended to upgrade numpy to 1.8.0 or newer. \n"
                      "You still can use all features of PySCF with the old numpy by removing this warning msg. "
                      "Some modules (DFT, CC, MRPT) might be affected because of the bug in old numpy." %
                      numpy.__version__)
elif LooseVersion(numpy.__version__) >= '1.16':
    sys.stderr.write('Numpy 1.16 has memory leak bug  '
                     'https://github.com/numpy/numpy/issues/13808\n'
                     'It is recommended to downgrade to numpy 1.15 or older\n')

from pyscf import __config__
from pyscf import lib
from pyscf import gto
from pyscf import scf
from pyscf import ao2mo

#__path__.append(os.path.join(os.path.dirname(__file__), 'future'))
__path__.append(os.path.join(os.path.dirname(__file__), 'tools'))

DEBUG = __config__.DEBUG

def M(**kwargs):
    '''Main driver to create Molecule object (mol) or Material crystal object (cell)'''
    from pyscf import __all__
    if kwargs.get('a') is not None:  # a is crystal lattice parameter
        return __all__.pbc.gto.M(**kwargs)
    else:  # Molecule
        return gto.M(**kwargs)

del(os, sys, LooseVersion, numpy)<|MERGE_RESOLUTION|>--- conflicted
+++ resolved
@@ -35,11 +35,7 @@
 
 '''
 
-<<<<<<< HEAD
-__version__ = '1.7.1'
-=======
-__version__ = '1.6.3'
->>>>>>> 3f66df27
+__version__ = '1.7.0a'
 
 import os
 # Avoid too many threads being created in OMP loops.
